--- conflicted
+++ resolved
@@ -48,11 +48,7 @@
     <Reference Include="System.ComponentModel.Composition" />
     <Reference Include="System.Data" />
     <Reference Include="System.Windows.Interactivity, Version=4.0.0.0, Culture=neutral, PublicKeyToken=31bf3856ad364e35, processorArchitecture=MSIL">
-<<<<<<< HEAD
-      <HintPath>..\packages\MahApps.Metro.0.14.0.0\lib\net40\System.Windows.Interactivity.dll</HintPath>
-=======
       <HintPath>..\packages\Caliburn.Micro.2.0.0\lib\net40\System.Windows.Interactivity.dll</HintPath>
->>>>>>> 60e56612
     </Reference>
     <Reference Include="System.Xml" />
     <Reference Include="Microsoft.CSharp" />
